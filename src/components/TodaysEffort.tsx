--- conflicted
+++ resolved
@@ -895,11 +895,7 @@
         </div>
       </div>
 
-<<<<<<< HEAD
-      {/* Content area - scrolls vertically with sticky Week Of header */}
-=======
       {/* Content area - scrolls vertically, starts from top so content can scroll behind header */}
->>>>>>> 5bfda59e
       <div 
         ref={scrollRef}
         className="scrollbar-hide" 
